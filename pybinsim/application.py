# This file is part of the pyBinSim project.
#
# Copyright (c) 2017 A. Neidhardt, F. Klein, N. Knoop, T. Köllmer
#
# Permission is hereby granted, free of charge, to any person obtaining a copy
# of this software and associated documentation files (the "Software"), to deal
# in the Software without restriction, including without limitation the rights
# to use, copy, modify, merge, publish, distribute, sublicense, and/or sell
# copies of the Software, and to permit persons to whom the Software is
# furnished to do so, subject to the following conditions:
#
# The above copyright notice and this permission notice shall be included in all
# copies or substantial portions of the Software.
#
# THE SOFTWARE IS PROVIDED "AS IS", WITHOUT WARRANTY OF ANY KIND, EXPRESS OR
# IMPLIED, INCLUDING BUT NOT LIMITED TO THE WARRANTIES OF MERCHANTABILITY,
# FITNESS FOR A PARTICULAR PURPOSE AND NONINFRINGEMENT. IN NO EVENT SHALL THE
# AUTHORS OR COPYRIGHT HOLDERS BE LIABLE FOR ANY CLAIM, DAMAGES OR OTHER
# LIABILITY, WHETHER IN AN ACTION OF CONTRACT, TORT OR OTHERWISE, ARISING FROM,
# OUT OF OR IN CONNECTION WITH THE SOFTWARE OR THE USE OR OTHER DEALINGS IN THE
# SOFTWARE.

""" Module contains main loop and configuration of pyBinSim """
import logging
import time
import sys
import numpy as np
import zmq

from pybinsim.convolver import ConvolverFFTW
from pybinsim.filterstorage import FilterStorage
from pybinsim.inline_pose_parser import InlinePoseParser
from pybinsim.pose import Pose


def parse_boolean(any_value):

    if type(any_value) == bool:
        return any_value

    # str -> bool
    if any_value == 'True':
        return True
    if any_value == 'False':
        return False

    return None

def quantize_azimuth(azimuth_in):
    # assume 5 degree steps 
<<<<<<< HEAD
    azimuth_out = int(round(azimuth_in / 5.0) * 5);
    if azimuth_out == 360:
        azimuth_out = 0
=======
    azimuth_out = int(round(azimuth_in / 5.0) * 5) % 360
>>>>>>> 5dbb5e82
    return azimuth_out 

def quantize_elevation(elevation_in):
    elevation_out = int(0)
    return elevation_out

class BinSimConfig(object):
    def __init__(self):

        self.log = logging.getLogger("pybinsim.BinSimConfig")

        # Default Configuration
        self.configurationDict = {'soundfile': '',
                                  'blockSize': 256,
                                  'filterSize': 16384,
                                  'filterList': 'brirs/filter_list_kemar5.txt',
                                  'enableCrossfading': False,
                                  'useHeadphoneFilter': False,
                                  'headphoneFilterSize': 16384,
                                  'loudnessFactor': float(1),
                                  'maxChannels': 8,
                                  'samplingRate': 44100,
                                  'loopSound': True,
                                  'useSplittedFilters': False,
                                  'lateReverbSize': 16384,
<<<<<<< HEAD
=======
                                  'dirFilterSize': 16384,
>>>>>>> 5dbb5e82
                                  'pauseConvolution': False,
                                  'pauseAudioPlayback': False,
                                  'serverIPAddress': '127.0.0.1',
                                  'serverPort': '12346'}

    def read_from_file(self, filepath):
        config = open(filepath, 'r')

        for line in config:
            line_content = str.split(line)
            key = line_content[0]
            value = line_content[1]

            if key in self.configurationDict:
                config_value_type = type(self.configurationDict[key])

                if config_value_type is bool:
                    # evaluate 'False' to False
                    boolean_config = parse_boolean(value)

                    if boolean_config is None:
                        self.log.warning(
                            "Cannot convert {} to bool. (key: {}".format(value, key))

                    self.configurationDict[key] = boolean_config
                else:
                    # use type(str) - ctors of int, float, ...
                    self.configurationDict[key] = config_value_type(value)

            else:
                self.log.warning('Entry ' + key + ' is unknown')

    def get(self, setting):
        return self.configurationDict[setting]

    def set(self, setting, value):
        value = parse_boolean(value)
        if type(self.configurationDict[setting]) == type(value):
            self.configurationDict[setting] = value
        else:
            self.log.warning('New value for entry ' + setting + ' has wrong type: ' + str(type(value)))

class BinSim(object):
    """
    Main pyBinSim program logic
    """

    def __init__(self, config_file):

        self.log = logging.getLogger("pybinsim.BinSim")
        self.log.info("BinSim: init")

        # Read Configuration File
        self.config = BinSimConfig()
        self.config.read_from_file(config_file)

        self.inChannels = 2 # unity sends stereo audio
        self.outChannels = 2
        self.maxChannels = self.config.get('maxChannels')
        self.blockSize = self.config.get('blockSize')

        self.result = None
        self.block = None
        self.stream = None

        self.convolverWorkers = []
        #self.convolverHP, self.convolvers, self.filterStorage, self.oscReceiver, self.soundHandler = self.initialize_pybinsim()
        self.convolverHP, self.convolvers, self.filterStorage = self.initialize_pybinsim()
        
        self.poseParser = InlinePoseParser(self.maxChannels)
        
        self.zmq_ip = self.config.get('serverIPAddress')
        self.zmq_port = self.config.get('serverPort')
        self.init_zmq()

    def __enter__(self):
        return self

    def __exit__(self, exc_type, exc_val, exc_tb):
        self.__cleanup()
        
    def init_zmq(self):
        self.log.info(f'BinSim: init ZMQ, IP: {self.zmq_ip}, Port: {self.zmq_port}')
        self.zmq_context = zmq.Context()
        self.zmq_socket = self.zmq_context.socket(zmq.REP)
        self.zmq_socket.bind('tcp://' + self.zmq_ip + ':' + self.zmq_port)

    def run_server(self):
        self.log.info('BinSim: run_server')
        
        while True:
            # wait for request from client
            # TODO: avoid copying message
            try:
                message_frame = self.zmq_socket.recv(flags=zmq.NOBLOCK, copy=False)
                
                # non copying buffer view, but is read only...alternative for this?
                in_buf = memoryview(message_frame)

                stereo_audio_in = np.frombuffer(in_buf, dtype=np.float32).reshape((self.blockSize, self.inChannels))
                # take first channel of input only as input for convolution
                self.block[:] = stereo_audio_in[:,0]

                # parse audio packet metadata from second input channel
<<<<<<< HEAD
                convChannel          = int(stereo_audio_in[0,1])
                lst_to_src_azimuth   = quantize_azimuth  ( stereo_audio_in[1,1] );
                lst_to_src_elevation = quantize_elevation( stereo_audio_in[2,1] );
                src_to_lst_azimuth   = quantize_azimuth  ( stereo_audio_in[3,1] );
                src_to_lst_elevation = quantize_elevation( stereo_audio_in[4,1] );
                lst_to_src_dist      = stereo_audio_in[5,1];

                # read rowmajor matrices from audio packet
                src_transform = stereo_audio_in[6:22, 1].reshape(4,4);
                lst_transform = stereo_audio_in[22:38,1].reshape(4,4);
=======
                convChannel          = int(stereo_audio_in[0, 1])
                # lst_to_src_azimuth   = quantize_azimuth  (stereo_audio_in[1, 1])
                # lst_to_src_elevation = quantize_elevation(stereo_audio_in[2, 1])
                # src_to_lst_azimuth   = quantize_azimuth  (stereo_audio_in[3, 1])
                # src_to_lst_elevation = quantize_elevation(stereo_audio_in[4, 1])
                lst_to_src_azimuth   = stereo_audio_in[1, 1]
                lst_to_src_elevation = stereo_audio_in[2, 1]
                src_to_lst_azimuth   = stereo_audio_in[3, 1]
                src_to_lst_elevation = stereo_audio_in[4, 1]
                lst_to_src_dist      = stereo_audio_in[5, 1]

                #self.log.info(f'lst->src azi: {lst_to_src_azimuth}')
                #self.log.info(f'lst->src ele: {lst_to_src_elevation}')
                #self.log.info(f'src->lst azi: {src_to_lst_azimuth}')
                #self.log.info(f'src->lst ele: {src_to_lst_elevation}')
                #self.log.info(f'distance: {lst_to_src_dist}')

                # hrtf filters are reversed...
                lst_to_src_azimuth = (360 - lst_to_src_azimuth) % 360

                # elevation filters range from 0 to 180, not -90 to 90
                lst_to_src_elevation += 90
                src_to_lst_elevation += 90


                # TODO: Change range perhaps...
                reference_dist = 1.25
                max_dist = 10
                min_dist = 0.01
                relative_dist = reference_dist / lst_to_src_dist
                relative_dist = min(max(min_dist, relative_dist), max_dist)

                # read rowmajor matrices from audio packet
                src_transform = stereo_audio_in[6:22, 1] .reshape(4, 4)
                lst_transform = stereo_audio_in[22:38, 1].reshape(4, 4)
>>>>>>> 5dbb5e82

                # correct 30 degree offset - not needed anymore
                #lst_to_src_azimuth = (lst_to_src_azimuth + 30) % 360
                
                # print("Channel: " + str(convChannel))
                # print("Listener to source Angle: " + str(lst_to_src_azimuth) + " / " + str(lst_to_src_elevation))
                # print("Source to listener Angle: " + str(src_to_lst_azimuth) + " / " + str(src_to_lst_elevation))
                # print("Source to listener distance: " + str(lst_to_src_dist))
                # print("Source transform: " + str(src_transform))
                # print("Listener transform: " + str(lst_transform))

<<<<<<< HEAD
                self.poseParser.parse_pose_input(convChannel, lst_to_src_azimuth, lst_to_src_elevation)
                
                self.process_block(convChannel);

                #reply to client
                self.zmq_socket.send(self.result, copy=False);
=======
                self.poseParser.parse_pose_input(convChannel, lst_to_src_azimuth, lst_to_src_elevation,
                                                 src_to_lst_azimuth, src_to_lst_elevation)

                self.process_block(convChannel, relative_dist)

                #reply to client
                self.zmq_socket.send(self.result, copy=False)
>>>>>>> 5dbb5e82

            except zmq.ZMQError:
                pass


    def initialize_pybinsim(self):
        self.result = np.empty([self.blockSize, 2], dtype=np.float32)
        #self.block = np.empty([self.nChannels, self.blockSize], dtype=np.float32)
        self.block = np.empty(self.blockSize, dtype=np.float32)

        # Create FilterStorage
        filterStorage = FilterStorage(self.config.get('filterSize'),
                                      self.blockSize,
                                      self.config.get('filterList'),
                                      self.config.get('useHeadphoneFilter'),
                                      self.config.get('headphoneFilterSize'),
                                      self.config.get('useSplittedFilters'),
<<<<<<< HEAD
                                      self.config.get('lateReverbSize'))
=======
                                      self.config.get('lateReverbSize'),
                                      self.config.get('dirFilterSize'))
>>>>>>> 5dbb5e82

        # Create N convolvers depending on the number of wav channels
        self.log.info('Number of input channels: ' + str(self.inChannels))
        self.log.info('Number of channels to process: ' + str(self.maxChannels))
        convolvers = [None] * self.maxChannels
        for n in range(self.maxChannels):
            convolvers[n] = ConvolverFFTW(self.config.get('filterSize'), self.blockSize, False, self.config.get('useSplittedFilters'), self.config.get('lateReverbSize'))

        # HP Equalization convolver
        convolverHP = None
        if self.config.get('useHeadphoneFilter'):
            convolverHP = ConvolverFFTW(self.config.get(
                'headphoneFilterSize'), self.blockSize, True)
            hpfilter = filterStorage.get_headphone_filter()
            convolverHP.setIR(hpfilter, False)

        return convolverHP, convolvers, filterStorage

    def close(self):
        self.log.info('BinSim: close')

    def __cleanup(self):
        # Close everything when BinSim is finished
        self.filterStorage.close()
        self.close()

        for n in range(self.maxChannels):
            self.convolvers[n].close()

        if self.config.get('useHeadphoneFilter'):
            if self.convolverHP:
                self.convolverHP.close()

<<<<<<< HEAD
    def process_block(self, convChannel):
        # Update Filter and run convolver with the current block
        
        # Get new Filter
        if self.poseParser.is_filter_update_necessary(convChannel):
            filterValueList = self.poseParser.get_current_values(convChannel)
            filter = self.filterStorage.get_filter(Pose.from_filterValueList(filterValueList))
            self.convolvers[convChannel].setIR(filter, self.config.get('enableCrossfading'))
=======
    def process_block(self, convChannel, dist):
        # Update Filter and run convolver with the current block
        
        # Get new Filter
        # TODO: change filterValueList to something usable - where, though?
        if self.poseParser.is_filter_update_necessary(convChannel):
            filterValueList = self.poseParser.get_current_values(convChannel)
            filter = self.filterStorage.get_filter(Pose.from_filterValueList(filterValueList))
            fvl = list(filterValueList[3:]) + [ 0, 0, 0]
            dir_filter = self.filterStorage.get_directivity_filter(Pose.from_filterValueList(fvl))
            self.convolvers[convChannel].setIR(filter, self.config.get('enableCrossfading'), dist, dir_filter)

            if self.config.get('useSplittedFilters'):
                lr_filter = self.filterStorage.get_late_reverb_filter(Pose.from_filterValueList(filterValueList))
                self.convolvers[convChannel].setLateReverb(lr_filter, self.config.get('enableCrossfading'))
>>>>>>> 5dbb5e82
        
        self.result[:, 0], self.result[:, 1] = self.convolvers[convChannel].process(self.block)
        
        # Apply headphone filter
        if self.config.get('useHeadphoneFilter'):
<<<<<<< HEAD
            self.result[:, 0], self.result[:, 1] = self.convolverHP.process(self.result)
=======
            self.result[:, 0], self.result[:, 1], _ = self.convolverHP.process(self.result)
>>>>>>> 5dbb5e82
            
        # Scale data if required
        self.result = np.multiply(
            self.result, self.config.get('loudnessFactor'))

        if np.max(np.abs(self.result)) > 1:
            self.log.warn('Clipping occurred: Adjust loudnessFactor!')

        # if self.block.size < self.blockSize:
            # self.log.warn('Block size too small: not handled yet')
        
## TODO: is there still stuff to change in the process function
##       will we need to take it from below
def audio_callback(binsim):
    """ Wrapper for callback to hand over custom data """
    assert isinstance(binsim, BinSim)

    # The python-sounddevice Callback
    def callback(outdata, frame_count, time_info, status):
        # print("python-sounddevice callback")

        if "debugpy" in sys.modules:
            import debugpy
            debugpy.debug_this_thread()

        # Update config
        binsim.current_config = binsim.oscReceiver.get_current_config()

        # Update audio files
        current_soundfile_list = binsim.oscReceiver.get_sound_file_list()
        if current_soundfile_list:
            binsim.soundHandler.request_new_sound_file(current_soundfile_list)

        # Get sound block. At least one convolver should exist
        amount_channels = binsim.soundHandler.get_sound_channels()
        if amount_channels == 0:
            return

        if binsim.current_config.get('pauseAudioPlayback'):
            binsim.block[:amount_channels, :] = binsim.soundHandler.read_zeros()
        else:
            binsim.block[:amount_channels, :] = binsim.soundHandler.buffer_read()

        if binsim.current_config.get('pauseConvolution'):
            if binsim.soundHandler.get_sound_channels() == 2:
                binsim.result = np.transpose(binsim.block[:binsim.soundHandler.get_sound_channels(), :])
            else:
                mix = np.mean(binsim.block[:binsim.soundHandler.get_sound_channels(), :], 0)
                binsim.result[:, 0] = mix
                binsim.result[:, 1] = mix
        else:
            # Update Filters and run each convolver with the current block
            for n in range(amount_channels):

                # Get new Filter
                if binsim.oscReceiver.is_filter_update_necessary(n):
                    filterValueList = binsim.oscReceiver.get_current_filter_values(n)
                    filter = binsim.filterStorage.get_filter(Pose.from_filterValueList(filterValueList))
                    binsim.convolvers[n].setIR(filter, callback.config.get('enableCrossfading'))
                    
                # Get new late reverb Filter
                if binsim.oscReceiver.is_late_reverb_update_necessary(n):
                    lateReverbValueList = binsim.oscReceiver.get_current_late_reverb_values(n)
                    latereverbfilter = binsim.filterStorage.get_late_reverb_filter(Pose.from_filterValueList(lateReverbValueList))
                    binsim.convolvers[n].setLateReverb(latereverbfilter, callback.config.get('enableCrossfading'))

                left, right = binsim.convolvers[n].process(binsim.block[n, :])

                # Sum results from all convolvers
                if n == 0:
                    binsim.result[:, 0] = left
                    binsim.result[:, 1] = right
                else:
                    binsim.result[:, 0] = np.add(binsim.result[:, 0], left)
                    binsim.result[:, 1] = np.add(binsim.result[:, 1], right)

            # Finally apply Headphone Filter
            if callback.config.get('useHeadphoneFilter'):
                binsim.result[:, 0], binsim.result[:, 1] = binsim.convolverHP.process(binsim.result)

        # Scale data
        binsim.result = np.divide(binsim.result, float((amount_channels) * 2))
        binsim.result = np.multiply(binsim.result, callback.config.get('loudnessFactor'))

        outdata[:, 0] = binsim.result[:, 0]
        outdata[:, 1] = binsim.result[:, 1]
        
        # Report buffer underrun
        if status == 4:
            binsim.log.warn('Output buffer underrun occurred')

        # Report clipping
        if np.max(np.abs(binsim.result)) > 1:
            binsim.log.warn('Clipping occurred: Adjust loudnessFactor!')

    callback.config = binsim.config

    return callback<|MERGE_RESOLUTION|>--- conflicted
+++ resolved
@@ -46,15 +46,10 @@
 
     return None
 
+# TODO: These two functions are no longer needed
 def quantize_azimuth(azimuth_in):
-    # assume 5 degree steps 
-<<<<<<< HEAD
-    azimuth_out = int(round(azimuth_in / 5.0) * 5);
-    if azimuth_out == 360:
-        azimuth_out = 0
-=======
+    # assume 5 degree steps
     azimuth_out = int(round(azimuth_in / 5.0) * 5) % 360
->>>>>>> 5dbb5e82
     return azimuth_out 
 
 def quantize_elevation(elevation_in):
@@ -80,10 +75,7 @@
                                   'loopSound': True,
                                   'useSplittedFilters': False,
                                   'lateReverbSize': 16384,
-<<<<<<< HEAD
-=======
                                   'dirFilterSize': 16384,
->>>>>>> 5dbb5e82
                                   'pauseConvolution': False,
                                   'pauseAudioPlayback': False,
                                   'serverIPAddress': '127.0.0.1',
@@ -188,23 +180,7 @@
                 self.block[:] = stereo_audio_in[:,0]
 
                 # parse audio packet metadata from second input channel
-<<<<<<< HEAD
-                convChannel          = int(stereo_audio_in[0,1])
-                lst_to_src_azimuth   = quantize_azimuth  ( stereo_audio_in[1,1] );
-                lst_to_src_elevation = quantize_elevation( stereo_audio_in[2,1] );
-                src_to_lst_azimuth   = quantize_azimuth  ( stereo_audio_in[3,1] );
-                src_to_lst_elevation = quantize_elevation( stereo_audio_in[4,1] );
-                lst_to_src_dist      = stereo_audio_in[5,1];
-
-                # read rowmajor matrices from audio packet
-                src_transform = stereo_audio_in[6:22, 1].reshape(4,4);
-                lst_transform = stereo_audio_in[22:38,1].reshape(4,4);
-=======
                 convChannel          = int(stereo_audio_in[0, 1])
-                # lst_to_src_azimuth   = quantize_azimuth  (stereo_audio_in[1, 1])
-                # lst_to_src_elevation = quantize_elevation(stereo_audio_in[2, 1])
-                # src_to_lst_azimuth   = quantize_azimuth  (stereo_audio_in[3, 1])
-                # src_to_lst_elevation = quantize_elevation(stereo_audio_in[4, 1])
                 lst_to_src_azimuth   = stereo_audio_in[1, 1]
                 lst_to_src_elevation = stereo_audio_in[2, 1]
                 src_to_lst_azimuth   = stereo_audio_in[3, 1]
@@ -235,26 +211,7 @@
                 # read rowmajor matrices from audio packet
                 src_transform = stereo_audio_in[6:22, 1] .reshape(4, 4)
                 lst_transform = stereo_audio_in[22:38, 1].reshape(4, 4)
->>>>>>> 5dbb5e82
-
-                # correct 30 degree offset - not needed anymore
-                #lst_to_src_azimuth = (lst_to_src_azimuth + 30) % 360
-                
-                # print("Channel: " + str(convChannel))
-                # print("Listener to source Angle: " + str(lst_to_src_azimuth) + " / " + str(lst_to_src_elevation))
-                # print("Source to listener Angle: " + str(src_to_lst_azimuth) + " / " + str(src_to_lst_elevation))
-                # print("Source to listener distance: " + str(lst_to_src_dist))
-                # print("Source transform: " + str(src_transform))
-                # print("Listener transform: " + str(lst_transform))
-
-<<<<<<< HEAD
-                self.poseParser.parse_pose_input(convChannel, lst_to_src_azimuth, lst_to_src_elevation)
-                
-                self.process_block(convChannel);
-
-                #reply to client
-                self.zmq_socket.send(self.result, copy=False);
-=======
+
                 self.poseParser.parse_pose_input(convChannel, lst_to_src_azimuth, lst_to_src_elevation,
                                                  src_to_lst_azimuth, src_to_lst_elevation)
 
@@ -262,7 +219,6 @@
 
                 #reply to client
                 self.zmq_socket.send(self.result, copy=False)
->>>>>>> 5dbb5e82
 
             except zmq.ZMQError:
                 pass
@@ -280,12 +236,8 @@
                                       self.config.get('useHeadphoneFilter'),
                                       self.config.get('headphoneFilterSize'),
                                       self.config.get('useSplittedFilters'),
-<<<<<<< HEAD
-                                      self.config.get('lateReverbSize'))
-=======
                                       self.config.get('lateReverbSize'),
                                       self.config.get('dirFilterSize'))
->>>>>>> 5dbb5e82
 
         # Create N convolvers depending on the number of wav channels
         self.log.info('Number of input channels: ' + str(self.inChannels))
@@ -319,16 +271,6 @@
             if self.convolverHP:
                 self.convolverHP.close()
 
-<<<<<<< HEAD
-    def process_block(self, convChannel):
-        # Update Filter and run convolver with the current block
-        
-        # Get new Filter
-        if self.poseParser.is_filter_update_necessary(convChannel):
-            filterValueList = self.poseParser.get_current_values(convChannel)
-            filter = self.filterStorage.get_filter(Pose.from_filterValueList(filterValueList))
-            self.convolvers[convChannel].setIR(filter, self.config.get('enableCrossfading'))
-=======
     def process_block(self, convChannel, dist):
         # Update Filter and run convolver with the current block
         
@@ -344,17 +286,12 @@
             if self.config.get('useSplittedFilters'):
                 lr_filter = self.filterStorage.get_late_reverb_filter(Pose.from_filterValueList(filterValueList))
                 self.convolvers[convChannel].setLateReverb(lr_filter, self.config.get('enableCrossfading'))
->>>>>>> 5dbb5e82
         
         self.result[:, 0], self.result[:, 1] = self.convolvers[convChannel].process(self.block)
         
         # Apply headphone filter
         if self.config.get('useHeadphoneFilter'):
-<<<<<<< HEAD
-            self.result[:, 0], self.result[:, 1] = self.convolverHP.process(self.result)
-=======
             self.result[:, 0], self.result[:, 1], _ = self.convolverHP.process(self.result)
->>>>>>> 5dbb5e82
             
         # Scale data if required
         self.result = np.multiply(
