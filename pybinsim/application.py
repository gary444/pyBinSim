# This file is part of the pyBinSim project.
#
# Copyright (c) 2017 A. Neidhardt, F. Klein, N. Knoop, T. Köllmer
#
# Permission is hereby granted, free of charge, to any person obtaining a copy
# of this software and associated documentation files (the "Software"), to deal
# in the Software without restriction, including without limitation the rights
# to use, copy, modify, merge, publish, distribute, sublicense, and/or sell
# copies of the Software, and to permit persons to whom the Software is
# furnished to do so, subject to the following conditions:
#
# The above copyright notice and this permission notice shall be included in all
# copies or substantial portions of the Software.
#
# THE SOFTWARE IS PROVIDED "AS IS", WITHOUT WARRANTY OF ANY KIND, EXPRESS OR
# IMPLIED, INCLUDING BUT NOT LIMITED TO THE WARRANTIES OF MERCHANTABILITY,
# FITNESS FOR A PARTICULAR PURPOSE AND NONINFRINGEMENT. IN NO EVENT SHALL THE
# AUTHORS OR COPYRIGHT HOLDERS BE LIABLE FOR ANY CLAIM, DAMAGES OR OTHER
# LIABILITY, WHETHER IN AN ACTION OF CONTRACT, TORT OR OTHERWISE, ARISING FROM,
# OUT OF OR IN CONNECTION WITH THE SOFTWARE OR THE USE OR OTHER DEALINGS IN THE
# SOFTWARE.

""" Module contains main loop and configuration of pyBinSim """
import logging
import time
import numpy as np
import zmq

from pybinsim.convolver import ConvolverFFTW
from pybinsim.filterstorage import FilterStorage
from pybinsim.inline_pose_parser import InlinePoseParser
from pybinsim.pose import Pose


def parse_boolean(any_value):

    if type(any_value) == bool:
        return any_value

    # str -> bool
    if any_value == 'True':
        return True
    if any_value == 'False':
        return False

    return None


def quantize_azimuth(azimuth_in):
    # assume 5 degree steps 
    azimuth_out = int(round(azimuth_in / 5.0) * 5);
    if azimuth_out == 360:
        azimuth_out = 0
    return azimuth_out 

def quantize_elevation(elevation_in):
    elevation_out = int(0)
    return elevation_out

class BinSimConfig(object):
    def __init__(self):

        self.log = logging.getLogger("pybinsim.BinSimConfig")

        # Default Configuration
        self.configurationDict = {'blockSize': 256,
                                  'filterSize': 16384,
                                  'filterList': 'brirs/filter_list_kemar5.txt',
                                  'enableCrossfading': False,
                                  'useHeadphoneFilter': False,
                                  'loudnessFactor': float(1),
                                  'maxChannels': 8,
                                  'serverIPAddress': '127.0.0.1',
                                  'serverPort': '12346'}

    def read_from_file(self, filepath):
        config = open(filepath, 'r')

        for line in config:
            line_content = str.split(line)
            key = line_content[0]
            value = line_content[1]

            if key in self.configurationDict:
                config_value_type = type(self.configurationDict[key])

                if config_value_type is bool:
                    # evaluate 'False' to False
                    boolean_config = parse_boolean(value)

                    if boolean_config is None:
                        self.log.warning(
                            "Cannot convert {} to bool. (key: {}".format(value, key))

                    self.configurationDict[key] = boolean_config
                else:
                    # use type(str) - ctors of int, float, ...
                    self.configurationDict[key] = config_value_type(value)

            else:
                self.log.warning('Entry ' + key + ' is unknown')

    def get(self, setting):
        return self.configurationDict[setting]


class BinSim(object):
    """
    Main pyBinSim program logic
    """

    def __init__(self, config_file):

        self.log = logging.getLogger("pybinsim.BinSim")
        self.log.info("BinSim: init")

        # Read Configuration File
        self.config = BinSimConfig()
        self.config.read_from_file(config_file)

        self.inChannels = 2 # unity sends stereo audio
        self.outChannels = 2
        self.maxChannels = self.config.get('maxChannels')
        self.blockSize = self.config.get('blockSize')

        self.result = None
        self.block = None
        self.stream = None

        self.convolverWorkers = []
        self.convolverHP, self.convolvers, self.filterStorage = self.initialize_pybinsim()

        self.poseParser = InlinePoseParser(self.maxChannels)

        self.zmq_ip = self.config.get('serverIPAddress')
        self.zmq_port = self.config.get('serverPort')
        self.init_zmq()

    def __enter__(self):
        return self

    def __exit__(self, exc_type, exc_val, exc_tb):
        self.__cleanup()


    def init_zmq(self):
        self.log.info(("BinSim: init ZMQ, IP: {}, port {}").format(self.zmq_ip, self.zmq_port))
        self.zmq_context = zmq.Context()
        self.zmq_socket = self.zmq_context.socket(zmq.REP)
        self.zmq_socket.bind("tcp://" + self.zmq_ip + ":" + self.zmq_port )

    def run_server(self):
        self.log.info("BinSim: run_server")

        while True:
            #wait for request from client
            #TODO avoid copying message
            try:
                message_frame = self.zmq_socket.recv(flags=zmq.NOBLOCK,copy=False)

                print("Received message frame with " + str(len(message_frame)) + " bytes")

<<<<<<< HEAD
                if len(message_frame) == 9:
                    print("HANDSHAKE")
                    self.zmq_socket.send(b'handshake received')
                
                else:

                    # non copying buffer view, but is read only...alternative for this?
                    in_buf = memoryview(message_frame)

                    # print("elements: " + str(in_buf.itemsize * len(view))

                    # # check if this is a handshake message
                    # msg_string = str(in_buf.tobytes())
                    # print(msg_string)
                    # if (msg_string.find(b'handshake') == 0):
                    #     print("found HANDSHAKE string")
                    #     self.zmq_socket.send("handshake received");

                    # if (msg_string == b'handshake':
                    #     print("found HANDSHAKE string by equality")


                    stereo_audio_in = np.frombuffer(in_buf, dtype=np.float32).reshape((self.blockSize, self.inChannels))
=======
                # non copying buffer view, but is read only...alternative for this?
                in_buf = memoryview(message_frame)

                stereo_audio_in_1d_buffer = np.frombuffer(in_buf, dtype=np.float32)

                if stereo_audio_in_1d_buffer.size == self.blockSize * self.inChannels:


                    stereo_audio_in = stereo_audio_in_1d_buffer.reshape((self.blockSize, self.inChannels))
>>>>>>> e0dca637
                    # take first channel of input only as input for convolution
                    self.block[:] = stereo_audio_in[:,0]

                    # parse audio packet metadata from second input channel
                    convChannel          = int(stereo_audio_in[0,1])
                    lst_to_src_azimuth   = quantize_azimuth  ( stereo_audio_in[1,1] );
                    lst_to_src_elevation = quantize_elevation( stereo_audio_in[2,1] );
                    src_to_lst_azimuth   = quantize_azimuth  ( stereo_audio_in[3,1] );
                    src_to_lst_elevation = quantize_elevation( stereo_audio_in[4,1] );
                    lst_to_src_dist      = stereo_audio_in[5,1];

                    # read rowmajor matrices from audio packet
                    src_transform = stereo_audio_in[6:22, 1].reshape(4,4);
                    lst_transform = stereo_audio_in[22:38,1].reshape(4,4);

                    # correct 30 degree offset
                    lst_to_src_azimuth = (lst_to_src_azimuth + 30) % 360
                    
                    # print("Channel: " + str(convChannel))
                    # print("Listener to source Angle: " + str(lst_to_src_azimuth) + " / " + str(lst_to_src_elevation))
                    # print("Source to listener Angle: " + str(src_to_lst_azimuth) + " / " + str(src_to_lst_elevation))
                    # print("Source to listener distance: " + str(lst_to_src_dist))
                    # print("Source transform: " + str(src_transform))
                    # print("Listener transform: " + str(lst_transform))

                    self.poseParser.parse_pose_input(convChannel, lst_to_src_azimuth, lst_to_src_elevation)

                    self.process_block(convChannel);

                    #reply to client
                    self.zmq_socket.send(self.result, copy=False);
<<<<<<< HEAD
=======

                else:
                    print("ERROR: received packet has incorrect size")
                    # assume 2 input channels, send back first channel
                    stereo_audio_in = stereo_audio_in_1d_buffer.reshape((int(stereo_audio_in_1d_buffer.size / 2), int(2)))

                    first_channel_doubled = np.empty([int(stereo_audio_in_1d_buffer.size / 2), int(2)], dtype=np.float32)
                    first_channel_doubled[:,0] = np.copy(stereo_audio_in[:,0])
                    first_channel_doubled[:,1] = np.copy(stereo_audio_in[:,0])

                    self.zmq_socket.send(first_channel_doubled, copy=False);
>>>>>>> e0dca637

            except zmq.ZMQError:
                pass



    def initialize_pybinsim(self):
        self.result = np.empty([self.blockSize, 2], dtype=np.float32)
        self.block = np.empty(self.blockSize, dtype=np.float32)

        # Create FilterStorage
        filterStorage = FilterStorage(self.config.get('filterSize'),
                                      self.blockSize,
                                      self.config.get('filterList'))

        # Create N convolvers depending on the number of wav channels
        self.log.info('Number of input Channels: ' + str(self.inChannels))
        self.log.info('Number of channels to process: ' + str(self.maxChannels))
        convolvers = [None] * self.maxChannels
        for n in range(self.maxChannels):
            convolvers[n] = ConvolverFFTW(self.config.get(
                'filterSize'), self.blockSize, False)

        # HP Equalization convolver
        convolverHP = None
        if self.config.get('useHeadphoneFilter'):
            convolverHP = ConvolverFFTW(self.config.get(
                'filterSize'), self.blockSize, True)
            hpfilter = filterStorage.get_headphone_filter()
            convolverHP.setIR(hpfilter, False)

        return convolverHP, convolvers, filterStorage

    def close(self):
        self.log.info("BinSim: close")

    def __cleanup(self):
        # Close everything when BinSim is finished
        self.filterStorage.close()
        self.close()

        for n in range(self.maxChannels):
            self.convolvers[n].close()

        if self.config.get('useHeadphoneFilter'):
            if self.convolverHP:
                self.convolverHP.close()

    def process_block(self, convChannel):
        # Update Filter and run convolver with the current block

        # Get new Filter
        if self.poseParser.is_filter_update_necessary(convChannel):
            filterValueList = self.poseParser.get_current_values(convChannel)
            filter = self.filterStorage.get_filter(
                Pose.from_filterValueList(filterValueList))
            self.convolvers[convChannel].setIR(filter, self.config.get('enableCrossfading'))

        self.result[:, 0], self.result[:,1] = self.convolvers[convChannel].process(self.block)

        # Finally apply Headphone Filter
        if self.config.get('useHeadphoneFilter'):
            self.result[:, 0], self.result[:,1] = self.convolverHP.process(self.result)

        # Scale data if required
        self.result = np.multiply(
            self.result, self.config.get('loudnessFactor'))

        if np.max(np.abs(self.result)) > 1:
            self.log.warn('Clipping occurred: Adjust loudnessFactor!')

        # if self.block.size < self.blockSize:
            # self.log.warn('Block size too small: not handled yet')

<|MERGE_RESOLUTION|>--- conflicted
+++ resolved
@@ -160,7 +160,6 @@
 
                 print("Received message frame with " + str(len(message_frame)) + " bytes")
 
-<<<<<<< HEAD
                 if len(message_frame) == 9:
                     print("HANDSHAKE")
                     self.zmq_socket.send(b'handshake received')
@@ -183,63 +182,56 @@
                     #     print("found HANDSHAKE string by equality")
 
 
-                    stereo_audio_in = np.frombuffer(in_buf, dtype=np.float32).reshape((self.blockSize, self.inChannels))
-=======
-                # non copying buffer view, but is read only...alternative for this?
-                in_buf = memoryview(message_frame)
-
-                stereo_audio_in_1d_buffer = np.frombuffer(in_buf, dtype=np.float32)
-
-                if stereo_audio_in_1d_buffer.size == self.blockSize * self.inChannels:
-
-
-                    stereo_audio_in = stereo_audio_in_1d_buffer.reshape((self.blockSize, self.inChannels))
->>>>>>> e0dca637
-                    # take first channel of input only as input for convolution
-                    self.block[:] = stereo_audio_in[:,0]
-
-                    # parse audio packet metadata from second input channel
-                    convChannel          = int(stereo_audio_in[0,1])
-                    lst_to_src_azimuth   = quantize_azimuth  ( stereo_audio_in[1,1] );
-                    lst_to_src_elevation = quantize_elevation( stereo_audio_in[2,1] );
-                    src_to_lst_azimuth   = quantize_azimuth  ( stereo_audio_in[3,1] );
-                    src_to_lst_elevation = quantize_elevation( stereo_audio_in[4,1] );
-                    lst_to_src_dist      = stereo_audio_in[5,1];
-
-                    # read rowmajor matrices from audio packet
-                    src_transform = stereo_audio_in[6:22, 1].reshape(4,4);
-                    lst_transform = stereo_audio_in[22:38,1].reshape(4,4);
-
-                    # correct 30 degree offset
-                    lst_to_src_azimuth = (lst_to_src_azimuth + 30) % 360
-                    
-                    # print("Channel: " + str(convChannel))
-                    # print("Listener to source Angle: " + str(lst_to_src_azimuth) + " / " + str(lst_to_src_elevation))
-                    # print("Source to listener Angle: " + str(src_to_lst_azimuth) + " / " + str(src_to_lst_elevation))
-                    # print("Source to listener distance: " + str(lst_to_src_dist))
-                    # print("Source transform: " + str(src_transform))
-                    # print("Listener transform: " + str(lst_transform))
-
-                    self.poseParser.parse_pose_input(convChannel, lst_to_src_azimuth, lst_to_src_elevation)
-
-                    self.process_block(convChannel);
-
-                    #reply to client
-                    self.zmq_socket.send(self.result, copy=False);
-<<<<<<< HEAD
-=======
-
-                else:
-                    print("ERROR: received packet has incorrect size")
-                    # assume 2 input channels, send back first channel
-                    stereo_audio_in = stereo_audio_in_1d_buffer.reshape((int(stereo_audio_in_1d_buffer.size / 2), int(2)))
-
-                    first_channel_doubled = np.empty([int(stereo_audio_in_1d_buffer.size / 2), int(2)], dtype=np.float32)
-                    first_channel_doubled[:,0] = np.copy(stereo_audio_in[:,0])
-                    first_channel_doubled[:,1] = np.copy(stereo_audio_in[:,0])
-
-                    self.zmq_socket.send(first_channel_doubled, copy=False);
->>>>>>> e0dca637
+                    stereo_audio_in_1d_buffer = np.frombuffer(in_buf, dtype=np.float32)
+
+                    if stereo_audio_in_1d_buffer.size == self.blockSize * self.inChannels:
+
+
+                        stereo_audio_in = stereo_audio_in_1d_buffer.reshape((self.blockSize, self.inChannels))
+
+                        # take first channel of input only as input for convolution
+                        self.block[:] = stereo_audio_in[:,0]
+
+                        # parse audio packet metadata from second input channel
+                        convChannel          = int(stereo_audio_in[0,1])
+                        lst_to_src_azimuth   = quantize_azimuth  ( stereo_audio_in[1,1] );
+                        lst_to_src_elevation = quantize_elevation( stereo_audio_in[2,1] );
+                        src_to_lst_azimuth   = quantize_azimuth  ( stereo_audio_in[3,1] );
+                        src_to_lst_elevation = quantize_elevation( stereo_audio_in[4,1] );
+                        lst_to_src_dist      = stereo_audio_in[5,1];
+
+                        # read rowmajor matrices from audio packet
+                        src_transform = stereo_audio_in[6:22, 1].reshape(4,4);
+                        lst_transform = stereo_audio_in[22:38,1].reshape(4,4);
+
+                        # correct 30 degree offset
+                        lst_to_src_azimuth = (lst_to_src_azimuth + 30) % 360
+                        
+                        # print("Channel: " + str(convChannel))
+                        # print("Listener to source Angle: " + str(lst_to_src_azimuth) + " / " + str(lst_to_src_elevation))
+                        # print("Source to listener Angle: " + str(src_to_lst_azimuth) + " / " + str(src_to_lst_elevation))
+                        # print("Source to listener distance: " + str(lst_to_src_dist))
+                        # print("Source transform: " + str(src_transform))
+                        # print("Listener transform: " + str(lst_transform))
+
+                        self.poseParser.parse_pose_input(convChannel, lst_to_src_azimuth, lst_to_src_elevation)
+
+                        self.process_block(convChannel);
+
+                        #reply to client
+                        self.zmq_socket.send(self.result, copy=False);
+
+                    else:
+                        print("ERROR: received packet has incorrect size")
+                        # assume 2 input channels, send back first channel
+                        stereo_audio_in = stereo_audio_in_1d_buffer.reshape((int(stereo_audio_in_1d_buffer.size / 2), int(2)))
+
+                        first_channel_doubled = np.empty([int(stereo_audio_in_1d_buffer.size / 2), int(2)], dtype=np.float32)
+                        first_channel_doubled[:,0] = np.copy(stereo_audio_in[:,0])
+                        first_channel_doubled[:,1] = np.copy(stereo_audio_in[:,0])
+
+                        self.zmq_socket.send(first_channel_doubled, copy=False);
+
 
             except zmq.ZMQError:
                 pass
