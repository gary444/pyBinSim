# This file is part of the pyBinSim project.
#
# Copyright (c) 2017 A. Neidhardt, F. Klein, N. Knoop, T. Köllmer
#
# Permission is hereby granted, free of charge, to any person obtaining a copy
# of this software and associated documentation files (the "Software"), to deal
# in the Software without restriction, including without limitation the rights
# to use, copy, modify, merge, publish, distribute, sublicense, and/or sell
# copies of the Software, and to permit persons to whom the Software is
# furnished to do so, subject to the following conditions:
#
# The above copyright notice and this permission notice shall be included in all
# copies or substantial portions of the Software.
#
# THE SOFTWARE IS PROVIDED "AS IS", WITHOUT WARRANTY OF ANY KIND, EXPRESS OR
# IMPLIED, INCLUDING BUT NOT LIMITED TO THE WARRANTIES OF MERCHANTABILITY,
# FITNESS FOR A PARTICULAR PURPOSE AND NONINFRINGEMENT. IN NO EVENT SHALL THE
# AUTHORS OR COPYRIGHT HOLDERS BE LIABLE FOR ANY CLAIM, DAMAGES OR OTHER
# LIABILITY, WHETHER IN AN ACTION OF CONTRACT, TORT OR OTHERWISE, ARISING FROM,
# OUT OF OR IN CONNECTION WITH THE SOFTWARE OR THE USE OR OTHER DEALINGS IN THE
# SOFTWARE.

import logging
import multiprocessing
import pickle
from pathlib import Path
from timeit import default_timer

import numpy as np
import pyfftw


nThreads = multiprocessing.cpu_count()


class ConvolverFFTW(object):
    """
    Class for convolving mono (usually for virtual sources) or stereo input (usually for HP compensation)
    with a BRIRsor HRTF
    """

    def __init__(self, ir_size, block_size, process_stereo, useSplittedFilters = False, lateReverbSize = 0):
        start = default_timer()

        self.log = logging.getLogger("pybinsim.ConvolverFFTW")
        self.log.info("Convolver: Start Init")

        # pyFFTW Options
        pyfftw.interfaces.cache.enable()
        self.fftw_planning_effort = 'FFTW_MEASURE'
        # self.fftw_planning_effort = 'FFTW_PATIENT'
        # self.fftw_planning_effort = 'FFTW_ESTIMATE'
        # self.fftw_planning_effort ='FFTW_EXHAUSTIVE' # takes 5..10 minutes

        # Get Basic infos
        self.IR_size = ir_size
        self.block_size = block_size
        self.reverbSize = lateReverbSize
        self.late_IR_blocks = 0
        
        self.useSplittedFilters = useSplittedFilters
        
        if self.useSplittedFilters:
            # Needed for concatenating filters
            self.late_IR_blocks = self.reverbSize // block_size
            # Size used for convolution changes
            self.IR_size += self.reverbSize

        # floor (integer) division in python 2 & 3
        self.IR_blocks = self.IR_size // block_size

        self.late_early_transition = self.IR_blocks - self.late_IR_blocks
        
        # Calculate LINEAR crossfade windows
        #self.crossFadeIn = np.array(range(0, self.block_size), dtype='float32')
        #self.crossFadeIn *= 1 / float((self.block_size - 1))
        #self.crossFadeOut = np.flipud(self.crossFadeIn)

        # Calculate time domain COSINE-Square crossfade windows
        self.crossFadeOut = np.array(range(0, self.block_size), dtype='float32')
        self.crossFadeOut = np.square(
            np.cos(self.crossFadeOut/(self.block_size-1)*(np.pi/2)))
        self.crossFadeIn = np.flipud(self.crossFadeOut)

        # Filter format: [nBlocks,blockSize*2]

        #pn_temporary = Path(__file__).parent.parent / "tmp"
        #fn_wisdom = pn_temporary / "fftw_wisdom.pickle"
        #if pn_temporary.exists() and fn_wisdom.exists():
        #    loaded_wisdom = pickle.load(open(fn_wisdom, 'rb'))
        #    pyfftw.import_wisdom(loaded_wisdom)

        # Create Input Buffers and create fftw plans. These need to be memory aligned, because they are transformed to
        # freq domain regularly
        self.log.info("Convolver: Start Init buffer fft plans")
        self.buffer = pyfftw.zeros_aligned(self.block_size * 2, dtype='float32')
        self.bufferFftPlan = pyfftw.builders.rfft(self.buffer, overwrite_input=True, threads=nThreads,
                                                  planner_effort=self.fftw_planning_effort, avoid_copy=True)

        self.buffer2 = pyfftw.zeros_aligned(
            self.block_size * 2, dtype='float32')
        self.buffer2FftPlan = pyfftw.builders.rfft(self.buffer2, overwrite_input=True, threads=nThreads,
                                                   planner_effort=self.fftw_planning_effort, avoid_copy=True)

        # Create arrays for the filters and the FDLs.
        self.log.info("Convolver: Start Init filter fft plans")
        
        self.TF_late_left_blocked = np.zeros((self.late_IR_blocks, self.block_size + 1), dtype='complex64')
        self.TF_late_right_blocked = np.zeros((self.late_IR_blocks, self.block_size + 1), dtype='complex64')
        
        self.TF_left_blocked = np.zeros((self.IR_blocks, self.block_size + 1), dtype='complex64')
        self.TF_right_blocked = np.zeros((self.IR_blocks, self.block_size + 1), dtype='complex64')
        self.TF_left_blocked_previous = np.zeros((self.IR_blocks, self.block_size + 1), dtype='complex64')
        self.TF_right_blocked_previous = np.zeros((self.IR_blocks, self.block_size + 1), dtype='complex64')
        
        self.FDL_left = np.zeros((self.IR_blocks, self.block_size + 1), dtype='complex64')
        self.FDL_right = np.zeros((self.IR_blocks, self.block_size + 1), dtype='complex64')

        # Arrays for the result of the complex multiply and add
        # These should be memory aligned because ifft is performed with these data
        self.resultLeftFreq = pyfftw.zeros_aligned(self.block_size + 1, dtype='complex64')
        self.resultRightFreq = pyfftw.zeros_aligned(self.block_size + 1, dtype='complex64')
        self.resultLeftFreqPrevious = pyfftw.zeros_aligned(self.block_size + 1, dtype='complex64')
        self.resultRightFreqPrevious = pyfftw.zeros_aligned(self.block_size + 1, dtype='complex64')

        self.log.info("Convolver: Start Init result ifft plans")
        self.resultLeftIFFTPlan = pyfftw.builders.irfft(self.resultLeftFreq,
                                                        overwrite_input=True, threads=nThreads,
                                                        planner_effort=self.fftw_planning_effort, avoid_copy=True)
        self.resultRightIFFTPlan = pyfftw.builders.irfft(self.resultRightFreq,
                                                         overwrite_input=True, threads=nThreads,
                                                         planner_effort=self.fftw_planning_effort, avoid_copy=True)

        self.log.info("Convolver: Start Init result prvieous fft plans")
        self.resultLeftPreviousIFFTPlan = pyfftw.builders.irfft(self.resultLeftFreqPrevious,
                                                                overwrite_input=True, threads=nThreads,
                                                                planner_effort=self.fftw_planning_effort, avoid_copy=True)
        self.resultRightPreviousIFFTPlan = pyfftw.builders.irfft(self.resultRightFreqPrevious,
                                                                 overwrite_input=True, threads=nThreads,
                                                                 planner_effort=self.fftw_planning_effort, avoid_copy=True)

        # save FFTW plans to recover for next pyBinSim session
        #collected_wisdom = pyfftw.export_wisdom()
        #if not pn_temporary.exists():
        #    pn_temporary.mkdir(parents=True)
        #pickle.dump(collected_wisdom, open(fn_wisdom, "wb"))

        # Result of the ifft is stored here
        self.outputLeft = np.zeros(self.block_size, dtype='float32')
        self.outputRight = np.zeros(self.block_size, dtype='float32')

        # Counts how often process() is called
        self.processCounter = 0

        # Flag for interpolation of output blocks (result of process())
        self.interpolate = False
        
        # Flag which initiates filter rebuild (combining early and late part)
        self.buildNewFilter = False

        # Select mono or stereo processing
        self.processStereo = process_stereo

        end = default_timer()
        delta = end - start
        self.log.info("Convolver: Finished Init (took {}s)".format(delta))

    def get_counter(self):
        """
        Returns processing counter
        :return: processing counter
        """
        return self.processCounter

    """
    def transform_filter(self, filter):
        ""
        Transform filter to freq domain

        :param filter:
        :return: transformed filter
        ""

        # Get blocked IRs
        IR_left_blocked, IR_right_blocked = filter.getFilter()

        self.TF_left_blocked = np.zeros(
            [self.IR_blocks, self.block_size + 1], dtype='complex64')
        self.TF_right_blocked = np.zeros(
            [self.IR_blocks, self.block_size + 1], dtype='complex64')

        for ir_block_count in range(0, self.IR_blocks):
            self.TF_left_blocked[ir_block_count] = self.filter_fftw_plan(
                IR_left_blocked[ir_block_count])
            self.TF_right_blocked[ir_block_count] = self.filter_fftw_plan(
                IR_right_blocked[ir_block_count])
    """

    def buildFilters(self):
        """
        Build filter from early and late part
<<<<<<< HEAD

        :param filter:
        :return: transformed filter
        """
        
        # Attach late part; Filter will be shorter by one block afterwards
        if self.useSplittedFilters and self.buildNewFilter:
            # Overlap last block of early filters with first block of late reverb
            self.TF_left_blocked[self.late_early_transition-1, :] = np.add(self.TF_left_blocked[self.late_early_transition-1, :], self.TF_late_left_blocked[0, :])
            self.TF_right_blocked[self.late_early_transition-1, :] = np.add(self.TF_right_blocked[self.late_early_transition-1, :], self.TF_late_right_blocked[0, :])
            
            # Add all other late filter blocks
            self.TF_left_blocked[self.late_early_transition:-1, :] = self.TF_late_left_blocked[1:, :]
            self.TF_right_blocked[self.late_early_transition:-1, :] = self.TF_late_right_blocked[1:, :]

            self.buildNewFilter = False
=======
>>>>>>> 5dbb5e82

        :param filter:
        :return: transformed filter
        """
        
        # Attach late part; Filter will be shorter by one block afterwards
        if self.useSplittedFilters and self.buildNewFilter:
            # TODO: check if concatenate does the right thing
            # Overlap last block of early filters with first block of late reverb
            #self.TF_left_blocked[self.late_early_transition-1, :] = np.concatenate((self.TF_left_blocked[self.late_early_transition-1, :], self.TF_late_left_blocked[0, :]))
            #self.TF_right_blocked[self.late_early_transition-1, :] = np.concatenate((self.TF_right_blocked[self.late_early_transition-1, :], self.TF_late_right_blocked[0, :]))
            
            # Add all other late filter blocks
            self.TF_left_blocked[self.late_early_transition:, :] = self.TF_late_left_blocked[0:, :]
            self.TF_right_blocked[self.late_early_transition:, :] = self.TF_late_right_blocked[0:, :]

            self.buildNewFilter = False

    def setIR(self, filter, do_interpolation, dist=1, dir_filter=1):
        """
        Hand over a new set of filters to the convolver
        and define if you want to perform an interpolation/crossfade

        :param filter:
        :param do_interpolation:
        :param dist: distance between source and listener. Assumed 1 if not given.
        :param dir_filter: directivity filter. Assumed 1 if not given.
        :return: None
        """
        
        left, right = filter.getFilterFD()
<<<<<<< HEAD
        self.TF_left_blocked[0:self.late_early_transition, :] = left
        self.TF_right_blocked[0:self.late_early_transition, :] = right
=======
        dir_left, dir_right = dir_filter.getFilterFD()

        self.TF_left_blocked[0:self.late_early_transition, :] = left * dir_left * dist
        self.TF_right_blocked[0:self.late_early_transition, :] = right * dir_right * dist
        #self.TF_left_blocked[0:self.late_early_transition, :] = left * dist
        #self.TF_right_blocked[0:self.late_early_transition, :] = right * dist
>>>>>>> 5dbb5e82

        # Interpolation means cross fading the output blocks (linear interpolation)
        self.interpolate = do_interpolation

        # apply new filters
        self.buildNewFilter = True
    
    def setLateReverb(self, filter, do_interpolation):
        """
        Hand over latereverb filter to the convolver

        :param filter:
        :return: None
        """
        left, right = filter.getFilterFD()
        self.TF_late_left_blocked[0:self.late_IR_blocks, :] = left
        self.TF_late_right_blocked[0:self.late_IR_blocks, :] = right

        # Interpolation means cross fading the output blocks (linear interpolation)
        self.interpolate = do_interpolation

        self.buildNewFilter = True
    
    def saveOldFilters(self):
        # Save old filters in case interpolation is needed
        self.TF_left_blocked_previous[:] = self.TF_left_blocked
        self.TF_right_blocked_previous[:] = self.TF_right_blocked

    def process_nothing(self):
        """
        Just for testing
        :return: None
        """
        self.processCounter += 1

    def fill_buffer_mono(self, block):
        """
        Copy mono soundblock to input Buffer;
        Transform to Freq. Domain and store result in FDLs
        :param block: Mono sound block
        :return: None
        """

        if block.size < self.block_size:
            # print('Fill up last block')
            block = np.concatenate(
                (block, np.zeros((1, (self.block_size - block.size)), dtype=np.float32)), 1)

        if self.processCounter == 0:
            # insert first block to buffer
            self.buffer[self.block_size:] = block

        else:
            # shift buffer
            self.buffer[:self.block_size] = self.buffer[self.block_size:]
            # insert new block to buffer
            self.buffer[self.block_size:] = block
            # shift FDLs
            self.FDL_left = np.roll(self.FDL_left, 1, axis=0)
            self.FDL_right = np.roll(self.FDL_right, 1, axis=0)

        # transform buffer into freq domain and copy to FDLs
        self.FDL_left[0, ] = self.FDL_right[0, ] = self.bufferFftPlan(self.buffer)


    def fill_buffer_stereo(self, block):
        """
        Copy stereo soundblock to input Buffer1 and Buffer2;
        Transform to Freq. Domain and store result in FDLs

        :param block:
        :return: None
        """

        if block.size < self.block_size:
            # print('Fill up last block')
            # print(np.shape(block))
            block = np.concatenate(
                (block, np.zeros(((self.block_size - block.size), 2), dtype=np.float32)), 0)

        if self.processCounter == 0:
            # insert first block to buffer
            self.buffer[self.block_size:] = block[:, 0]
            self.buffer2[self.block_size:] = block[:, 1]

        else:
            # shift buffer
            self.buffer[:self.block_size] = self.buffer[self.block_size:]
            self.buffer2[:self.block_size] = self.buffer2[self.block_size:]
            # insert new block to buffer
            self.buffer[self.block_size:] = block[:, 0]
            self.buffer2[self.block_size:] = block[:, 1]
            # shift FDLs
            self.FDL_left = np.roll(self.FDL_left, 1, axis=0)
            self.FDL_right = np.roll(self.FDL_right, 1, axis=0)

        # transform buffer into freq domain and copy to FDLs
        self.FDL_left[0,] = self.bufferFftPlan(self.buffer)
        self.FDL_right[0,] = self.buffer2FftPlan(self.buffer2)

    def process(self, block):
        """
        Main function

        :param block:
        :return: (outputLeft, outputRight)
        """

        # First: Fill buffer and FDLs with current block
        if not self.processStereo:
            # print('Convolver Mono Processing')
            self.fill_buffer_mono(block)
        else:
            # print('Convolver Stereo Processing')
            self.fill_buffer_stereo(block)

        # Save previous filters
        self.saveOldFilters()

        # Rebuild filter
        self.buildFilters()
        
        # Second: Multiplication with IR block und accumulation with previous data
        self.resultLeftFreq[:] = np.sum(np.multiply(self.TF_left_blocked,self.FDL_left), axis=0)
        self.resultRightFreq[:] = np.sum(np.multiply(self.TF_right_blocked,self.FDL_right), axis=0)

        # Third: Transformation back to time domain
        self.outputLeft = self.resultLeftIFFTPlan()[self.block_size:self.block_size * 2]
        self.outputRight = self.resultRightIFFTPlan()[self.block_size:self.block_size * 2]
        
        # Crossfade
        # Also convolute old filter if interpolation needed
        if self.interpolate:
            self.resultLeftFreqPrevious[:] = np.sum(np.multiply(self.TF_left_blocked_previous, self.FDL_left), axis=0)
            self.resultRightFreqPrevious[:] = np.sum(np.multiply(self.TF_right_blocked_previous, self.FDL_right), axis=0)
            # fade over full block size
            self.outputLeft = np.add(np.multiply(self.outputLeft, self.crossFadeIn),
                                     np.multiply(self.resultLeftPreviousIFFTPlan()[self.block_size:self.block_size * 2], self.crossFadeOut))
            self.outputRight = np.add(np.multiply(self.outputRight, self.crossFadeIn),
                                      np.multiply(self.resultRightPreviousIFFTPlan()[self.block_size:self.block_size*2], self.crossFadeOut))

        self.processCounter += 1
        self.interpolate = False

        return self.outputLeft, self.outputRight

    def close(self):
        print("Convolver: close")
        # TODO: do something here?<|MERGE_RESOLUTION|>--- conflicted
+++ resolved
@@ -199,36 +199,13 @@
     def buildFilters(self):
         """
         Build filter from early and late part
-<<<<<<< HEAD
-
         :param filter:
         :return: transformed filter
         """
         
         # Attach late part; Filter will be shorter by one block afterwards
         if self.useSplittedFilters and self.buildNewFilter:
-            # Overlap last block of early filters with first block of late reverb
-            self.TF_left_blocked[self.late_early_transition-1, :] = np.add(self.TF_left_blocked[self.late_early_transition-1, :], self.TF_late_left_blocked[0, :])
-            self.TF_right_blocked[self.late_early_transition-1, :] = np.add(self.TF_right_blocked[self.late_early_transition-1, :], self.TF_late_right_blocked[0, :])
-            
-            # Add all other late filter blocks
-            self.TF_left_blocked[self.late_early_transition:-1, :] = self.TF_late_left_blocked[1:, :]
-            self.TF_right_blocked[self.late_early_transition:-1, :] = self.TF_late_right_blocked[1:, :]
-
-            self.buildNewFilter = False
-=======
->>>>>>> 5dbb5e82
-
-        :param filter:
-        :return: transformed filter
-        """
-        
-        # Attach late part; Filter will be shorter by one block afterwards
-        if self.useSplittedFilters and self.buildNewFilter:
-            # TODO: check if concatenate does the right thing
-            # Overlap last block of early filters with first block of late reverb
-            #self.TF_left_blocked[self.late_early_transition-1, :] = np.concatenate((self.TF_left_blocked[self.late_early_transition-1, :], self.TF_late_left_blocked[0, :]))
-            #self.TF_right_blocked[self.late_early_transition-1, :] = np.concatenate((self.TF_right_blocked[self.late_early_transition-1, :], self.TF_late_right_blocked[0, :]))
+            # Overlapping of direct and late filters is not needed in this scenario
             
             # Add all other late filter blocks
             self.TF_left_blocked[self.late_early_transition:, :] = self.TF_late_left_blocked[0:, :]
@@ -249,17 +226,11 @@
         """
         
         left, right = filter.getFilterFD()
-<<<<<<< HEAD
-        self.TF_left_blocked[0:self.late_early_transition, :] = left
-        self.TF_right_blocked[0:self.late_early_transition, :] = right
-=======
         dir_left, dir_right = dir_filter.getFilterFD()
 
+        # TODO: replace with numpy multiplication
         self.TF_left_blocked[0:self.late_early_transition, :] = left * dir_left * dist
         self.TF_right_blocked[0:self.late_early_transition, :] = right * dir_right * dist
-        #self.TF_left_blocked[0:self.late_early_transition, :] = left * dist
-        #self.TF_right_blocked[0:self.late_early_transition, :] = right * dist
->>>>>>> 5dbb5e82
 
         # Interpolation means cross fading the output blocks (linear interpolation)
         self.interpolate = do_interpolation
