--- conflicted
+++ resolved
@@ -33,11 +33,8 @@
 from pybinsim.pose import Pose
 from pybinsim.utility import total_size
 
-<<<<<<< HEAD
-=======
 from scipy.spatial import KDTree
 
->>>>>>> 5dbb5e82
 nThreads = mp.cpu_count()
 
 
@@ -45,17 +42,10 @@
 
     def __init__(self, inputfilter, irBlocks, block_size, filename=None):
         self.log = logging.getLogger("pybinsim.Filter")
-<<<<<<< HEAD
 
         self.ir_blocks = irBlocks
         self.block_size = block_size
 
-=======
-
-        self.ir_blocks = irBlocks
-        self.block_size = block_size
-
->>>>>>> 5dbb5e82
         self.TF_blocks = irBlocks
         self.TF_block_size = block_size + 1
     
@@ -92,7 +82,6 @@
     def storeInFDomain(self,fftw_plan):
         self.TF_left_blocked = np.zeros((self.ir_blocks, self.block_size + 1), dtype='complex64')
         self.TF_right_blocked = np.zeros((self.ir_blocks, self.block_size + 1), dtype='complex64')
-<<<<<<< HEAD
 
         self.TF_left_blocked [:] = fftw_plan(self.IR_left_blocked)
         self.TF_right_blocked [:] = fftw_plan(self.IR_right_blocked)
@@ -112,48 +101,18 @@
             left = self.TF_left_blocked
             right = self.TF_right_blocked
 
-=======
-
-        self.TF_left_blocked [:] = fftw_plan(self.IR_left_blocked)
-        self.TF_right_blocked [:] = fftw_plan(self.IR_right_blocked)
-
-        self.fd_available = True
-
-        # Discard time domain data
-        self.IR_left_blocked = None
-        self.IR_right_blocked = None
-
-    def getFilterFD(self):
-        if not self.fd_available:
-            self.log.warning("FilterStorage: No frequency domain filter available!")
-            left = np.zeros((self.ir_blocks, self.block_size+1))
-            right = np.zeros((self.ir_blocks, self.block_size+1))
-        else:
-            left = self.TF_left_blocked
-            right = self.TF_right_blocked
-
->>>>>>> 5dbb5e82
         return left, right
 
 class FilterType(enum.Enum):
     Undefined = 0
     Filter = 1
     LateReverbFilter = 2
-<<<<<<< HEAD
-=======
     Directivity = 3
->>>>>>> 5dbb5e82
 
 class FilterStorage(object):
     """ Class for storing all filters mentioned in the filter list """
 
-    #def __init__(self, irSize, block_size, filter_list_name):
-<<<<<<< HEAD
-    def __init__(self, irSize, block_size, filter_list_name, useHeadphoneFilter = False, headphoneFilterSize = 0, useSplittedFilters = False, lateReverbSize = 0):
-=======
     def __init__(self, irSize, block_size, filter_list_name, useHeadphoneFilter = False, headphoneFilterSize = 0, useSplittedFilters = False, lateReverbSize = 0, directivitySize = 0):
->>>>>>> 5dbb5e82
-
         self.log = logging.getLogger("pybinsim.FilterStorage")
         self.log.info("FilterStorage: init")
         
@@ -196,11 +155,7 @@
 
             self.default_late_reverb_filter = Filter(np.zeros((self.lateReverbSize, 2), dtype='float32'), self.late_ir_blocks, self.block_size)
             self.default_late_reverb_filter.storeInFDomain(self.late_filter_fftw_plan)
-<<<<<<< HEAD
-        
-=======
-
-        # TODO: Check if this is correct
+
         # directivity
         self.directivitySize = directivitySize
         self.dir_ir_blocks = directivitySize // block_size
@@ -211,8 +166,6 @@
         self.default_directivity_filter = Filter(np.zeros((self.directivitySize, 2), dtype='float32'), self.dir_ir_blocks, self.block_size)
         self.default_directivity_filter.storeInFDomain(self.filter_fftw_plan)
 
-
->>>>>>> 5dbb5e82
         self.filter_list_path = filter_list_name
         self.filter_list = open(self.filter_list_path, 'r')
 
@@ -221,8 +174,6 @@
         # format: [key,{filter}]
         self.filter_dict = {}
         self.late_reverb_filter_dict = {}
-<<<<<<< HEAD
-=======
         self.directivity_dict = {}
 
         # Lists and KDTrees for filter searches
@@ -232,7 +183,6 @@
         self.filter_tree = 0
         self.late_reverb_tree = 0
         self.directivity_tree = 0
->>>>>>> 5dbb5e82
 
         # Start to load filters
         self.load_filters()
@@ -299,11 +249,6 @@
                 else:
                     self.log.info("Skipping LATEREVERB filter: {}".format(filter_path))
                     continue
-<<<<<<< HEAD
-            else:
-                filter_type = FilterType.Undefined
-                raise RuntimeError("Filter indentifier wrong or missing")
-=======
             elif line.startswith('DIRECTIVITY'):
                 filter_type = FilterType.Directivity
                 filter_value_list = tuple(line_content[1:-1])
@@ -311,10 +256,7 @@
             else:
                 filter_type = FilterType.Undefined
                 raise RuntimeError("Filter identifier wrong or missing")
->>>>>>> 5dbb5e82
-
-
-            #yield pose, filter_path
+
             yield filter_pose, filter_path, filter_type
 
     def load_filters(self):
@@ -345,41 +287,29 @@
                 current_filter = Filter(self.load_filter(filter_path, filter_type), self.ir_blocks, self.block_size)
                 
                 # apply fade out to all filters
-<<<<<<< HEAD
-                current_filter.apply_fadeout(self.crossFadeOut)
-=======
                 #current_filter.apply_fadeout(self.crossFadeOut)
->>>>>>> 5dbb5e82
+
                 current_filter.storeInFDomain(self.filter_fftw_plan)
                 
                 # create key and store in dict
                 key = filter_pose.create_key()
                 self.filter_dict.update({key: current_filter})
-<<<<<<< HEAD
-=======
 
                 # add pose values to filter array
                 self.filter_arr.append(list(map(float, filter_pose.orientation[0:2])))
->>>>>>> 5dbb5e82
             
             if filter_type == FilterType.LateReverbFilter:
                 # preprocess late reverb filters and put them in a separate dict
                 current_filter = Filter(self.load_filter(filter_path, filter_type), self.late_ir_blocks, self.block_size)
                 
                 # apply fade in to all late reverb filters
-<<<<<<< HEAD
-                current_filter.apply_fadein(self.crossFadeIn)
-=======
                 #current_filter.apply_fadein(self.crossFadeIn)
->>>>>>> 5dbb5e82
+
                 current_filter.storeInFDomain(self.late_filter_fftw_plan)
                 
                 #create key and store in dict
                 key = filter_pose.create_key()
                 self.late_reverb_filter_dict.update({key: current_filter})
-<<<<<<< HEAD
-        
-=======
 
                 # add pose values to filter array
                 self.late_reverb_arr.append(list(map(float, filter_pose.orientation[0:2])))
@@ -396,10 +326,6 @@
 
                 # add pose values to filter array
                 self.directivity_arr.append(list(map(float, filter_pose.orientation[0:2])))
-
-        #print(self.filter_arr)
-        #print(self.late_reverb_arr)
-        #print(self.directivity_arr)
 
         # build KDTrees for filter list items to do nearest neighbour search
         # TODO: KDTree for late reverb probably not needed, but... meh... maybe in the future it will
@@ -407,7 +333,6 @@
         self.late_reverb_tree = KDTree(self.late_reverb_arr)
         self.directivity_tree = KDTree(self.directivity_arr)
 
->>>>>>> 5dbb5e82
         end = time.time()
         self.log.info("Finished loading filters in" + str(end-start) + "sec.")
         #self.log.info("filter_dict size: {}MiB".format(total_size(self.filter_dict) // 1024 // 1024))
@@ -439,16 +364,12 @@
             return self.default_filter
 
     def get_late_reverb_filter(self, pose):
-<<<<<<< HEAD
-        key = pose.create_key()
-=======
         find_me = pose.orientation[0:2]
         d, i = self.late_reverb_tree.query(find_me)
         fvl = list(map(int, self.late_reverb_arr[i] + [0, 0, 0, 0, 0, 0, 0]))
         newpose = Pose.from_filterValueList(fvl)
 
         key = newpose.create_key()
->>>>>>> 5dbb5e82
         
         if key in self.late_reverb_filter_dict:
             self.log.info(f'Late Reverb Filter found: key: {key}')
@@ -457,8 +378,6 @@
             self.log.warning(f'Late Reverb Filter not found: key: {key}')
             return self.default_late_reverb_filter
 
-<<<<<<< HEAD
-=======
     def get_directivity_filter(self, pose):
         find_me = pose.orientation[0:2]
         d, i = self.directivity_tree.query(find_me)
@@ -474,10 +393,8 @@
             self.log.warning(f'Directivity Filter not found: key: {key}')
             return self.default_directivity_filter
 
->>>>>>> 5dbb5e82
     def close(self):
         self.log.info('FilterStorage: close()')
-        # TODO: do something in here?
 
     def get_headphone_filter(self):
         if self.headphone_filter is None:
@@ -486,39 +403,22 @@
         return self.headphone_filter
 
     def load_filter(self, filter_path, filter_type):
-<<<<<<< HEAD
-
-        current_filter, fs = sf.read(filter_path, dtype='float32')
-=======
+        # Directivity filters are mono only
         if filter_type != FilterType.Directivity:
             current_filter, fs = sf.read(filter_path, dtype='float32')
         else:
             current_filter, fs = sf.read(filter_path, dtype='float32', always_2d=True)
             # for some reason always_2d does nothing...
             current_filter = np.column_stack((current_filter, current_filter))
->>>>>>> 5dbb5e82
 
         filter_size = np.shape(current_filter)
 
-        ## Question: is this still needed?
-        
-<<<<<<< HEAD
-        if not self.useSplittedFilters:
-=======
-        #if not self.useSplittedFilters:
         if filter_type == FilterType.Filter:
->>>>>>> 5dbb5e82
             # Fill filter with zeros if to short
             if filter_size[0] < self.ir_size:
                 self.log.warning('Filter too short: Fill up with zeros')
                 current_filter = np.concatenate((current_filter, np.zeros(
                     (self.ir_size - filter_size[0], 2), np.float32)), 0)
-<<<<<<< HEAD
-                
-=======
-
->>>>>>> 5dbb5e82
-        if filter_type == FilterType.Filter:
             if filter_size[0] > self.ir_size:
                 self.log.warning('Filter too long: shorten')
                 current_filter = current_filter[:self.ir_size]
@@ -526,8 +426,6 @@
             if filter_size[0] > self.lateReverbSize:
                 self.log.warning('Reverb Filter too long: shorten')
                 current_filter = current_filter[:self.lateReverbSize]
-<<<<<<< HEAD
-=======
         elif filter_type == FilterType.Directivity:
             if filter_size[0] > self.directivitySize:
                 self.log.warning('Directivity filter too long: shorten')
@@ -536,7 +434,5 @@
                 self.log.warning('Directivity filter too short: Fill up with zeroes')
                 current_filter = np.concatenate((current_filter, np.zeros(
                     (self.directivitySize - filter_size[0], 2), np.float32)), 0)
-        # TODO: Check if shorten filter is needed for directivity filters
->>>>>>> 5dbb5e82
 
         return current_filter